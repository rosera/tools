// Copyright 2016 Google Inc. All Rights Reserved.
//
// Licensed under the Apache License, Version 2.0 (the "License");
// you may not use this file except in compliance with the License.
// You may obtain a copy of the License at
//
//     http://www.apache.org/licenses/LICENSE-2.0
//
// Unless required by applicable law or agreed to in writing, software
// distributed under the License is distributed on an "AS IS" BASIS,
// WITHOUT WARRANTIES OR CONDITIONS OF ANY KIND, either express or implied.
// See the License for the specific language governing permissions and
// limitations under the License.

package render

import (
	"bytes"
	"fmt"
<<<<<<< HEAD
	htmlTemplate "html/template"
=======
	"html"
>>>>>>> 402a522e
	"io"
	"path"
	"sort"
	"strconv"
	"strings"

	"github.com/googlecodelabs/tools/claat/types"
)

// MD renders nodes as markdown for the target env.
func MD(ctx Context, nodes ...types.Node) (string, error) {
	var buf bytes.Buffer
	if err := WriteMD(&buf, ctx.Env, nodes...); err != nil {
		return "", err
	}
	return buf.String(), nil
}

// WriteMD does the same as MD but outputs rendered markup to w.
func WriteMD(w io.Writer, env string, nodes ...types.Node) error {
	mw := mdWriter{w: w, env: env, Prefix: []byte("")}
	return mw.write(nodes...)
}

type mdWriter struct {
	w                  io.Writer // output writer
	env                string    // target environment
	err                error     // error during any writeXxx methods
	lineStart          bool
	isWritingTableCell bool   // used to override lineStart for correct cell formatting
	isWritingList      bool   // used for override newblock when needed
	Prefix             []byte // prefix for e.g. blockquote content
}

func (mw *mdWriter) writeBytes(b []byte) {
	if mw.err != nil {
		return
	}
	if mw.lineStart {
		_, mw.err = mw.w.Write(mw.Prefix)
	}
	mw.lineStart = len(b) > 0 && b[len(b)-1] == '\n'
	_, mw.err = mw.w.Write(b)
}

func (mw *mdWriter) writeString(s string) {
	mw.writeBytes([]byte(s))
}

func (mw *mdWriter) writeEscape(s string) {
<<<<<<< HEAD
	s = htmlTemplate.HTMLEscapeString(s)
=======
	s = html.EscapeString(s)
>>>>>>> 402a522e
	mw.writeString(ReplaceDoubleCurlyBracketsWithEntity(s))
}

func (mw *mdWriter) space() {
	if !mw.lineStart {
		mw.writeString(" ")
	}
}

func (mw *mdWriter) newBlock() {
	if !mw.lineStart {
		mw.writeBytes(newLine)
	}
	mw.writeBytes(newLine)
}

func (mw *mdWriter) matchEnv(v []string) bool {
	if len(v) == 0 || mw.env == "" {
		return true
	}
	i := sort.SearchStrings(v, mw.env)
	return i < len(v) && v[i] == mw.env
}

func (mw *mdWriter) write(nodes ...types.Node) error {
	for _, n := range nodes {
		if !mw.matchEnv(n.Env()) {
			continue
		}
		switch n := n.(type) {
		case *types.TextNode:
			mw.text(n)
		case *types.ImageNode:
			mw.image(n)
		case *types.URLNode:
			mw.url(n)
		case *types.ButtonNode:
			mw.write(n.Content.Nodes...)
		case *types.CodeNode:
			mw.code(n)
		case *types.ListNode:
			mw.list(n)
		case *types.ImportNode:
			if len(n.Content.Nodes) == 0 {
				break
			}
			mw.write(n.Content.Nodes...)
		case *types.ItemsListNode:
			mw.itemsList(n)
		case *types.GridNode:
			mw.table(n)
		case *types.InfoboxNode:
			mw.infobox(n)
		case *types.SurveyNode:
			mw.survey(n)
		case *types.HeaderNode:
			mw.header(n)
		case *types.YouTubeNode:
			mw.youtube(n)
		}
		if mw.err != nil {
			return mw.err
		}
	}
	return nil
}

func (mw *mdWriter) text(n *types.TextNode) {
	tr := strings.TrimLeft(n.Value, " \t\n\r\f\v")
	left := n.Value[0:(len(n.Value) - len(tr))]
	t := strings.TrimRight(tr, " \t\n\r\f\v")
	right := tr[len(t):len(tr)]

	mw.writeString(left)

	if n.Bold {
		mw.writeString("**")
	}
	if n.Italic {
		mw.writeString("*")
	}
	if n.Code {
		mw.writeString("`")
	}

	t = strings.Replace(t, "<", "&lt;", -1)
	t = strings.Replace(t, ">", "&gt;", -1)

	mw.writeString(t)

	if n.Code {
		mw.writeString("`")
	}
	if n.Italic {
		mw.writeString("*")
	}
	if n.Bold {
		mw.writeString("**")
	}

	mw.writeString(right)
}

func (mw *mdWriter) image(n *types.ImageNode) {
	mw.space()
	mw.writeString("<img ")
	mw.writeString(fmt.Sprintf("src=%q ", n.Src))

	if n.Alt != "" {
		mw.writeString(fmt.Sprintf("alt=%q ", n.Alt))
	} else {
		mw.writeString(fmt.Sprintf("alt=%q ", path.Base(n.Src)))
	}

	if n.Title != "" {
		mw.writeString(fmt.Sprintf("title=%q ", n.Title))
	}

	// If available append width to the src string of the image.
	if n.Width > 0 {
		mw.writeString(fmt.Sprintf(" width=\"%.2f\" ", n.Width))
	}

	mw.writeString("/>")
}

func (mw *mdWriter) url(n *types.URLNode) {
	mw.space()
	if n.URL != "" {
		// Look-ahead for button syntax.
		if _, ok := n.Content.Nodes[0].(*types.ButtonNode); ok {
			mw.writeString("<button>")
		}
		mw.writeString("[")
	}
	mw.write(n.Content.Nodes...)
	if n.URL != "" {
		mw.writeString("](")
		mw.writeString(n.URL)
		mw.writeString(")")
		if _, ok := n.Content.Nodes[0].(*types.ButtonNode); ok {
			// Look-ahead for button syntax.
			mw.writeString("</button>")
		}
	}
}

func (mw *mdWriter) code(n *types.CodeNode) {
	if n.Empty() {
		return
	}
	mw.newBlock()
	defer mw.writeBytes(newLine)
	mw.writeString("```")
	if n.Term {
		mw.writeString("console")
	} else {
		mw.writeString(n.Lang)
	}
	mw.writeBytes(newLine)
	mw.writeString(n.Value)
	if !mw.lineStart {
		mw.writeBytes(newLine)
	}
	mw.writeString("```")
}

func (mw *mdWriter) list(n *types.ListNode) {
	if n.Block() == true {
		mw.newBlock()
	}
	mw.write(n.Nodes...)
	if !mw.lineStart && !mw.isWritingTableCell {
		mw.writeBytes(newLine)
	}
}

func (mw *mdWriter) itemsList(n *types.ItemsListNode) {
	mw.isWritingList = true
	if n.Block() == true {
		mw.newBlock()
	}
	for i, item := range n.Items {
		s := "* "
		if n.Type() == types.NodeItemsList && n.Start > 0 {
			s = strconv.Itoa(i+n.Start) + ". "
		}
		mw.writeString(s)
		mw.write(item.Nodes...)
		if !mw.lineStart {
			mw.writeBytes(newLine)
		}
	}
	mw.isWritingList = false
}

func (mw *mdWriter) infobox(n *types.InfoboxNode) {
	// InfoBoxes are comprised of a ListNode with the contents of the InfoBox.
	// Writing the ListNode directly results in extra newlines in the md output
	// which breaks the formatting. So instead, write the ListNode's children
	// directly and don't write the ListNode itself.
	mw.newBlock()
	k := "aside positive"
	if n.Kind == types.InfoboxNegative {
		k = "aside negative"
	}
	mw.Prefix = []byte("> ")
	mw.writeString(k)
	mw.writeString("\n")

	for _, cn := range n.Content.Nodes {
		mw.write(cn)
	}

	mw.Prefix = []byte("")
}

func (mw *mdWriter) survey(n *types.SurveyNode) {
	mw.newBlock()
	mw.writeString("<form>")
	mw.writeBytes(newLine)
	for _, g := range n.Groups {
		mw.writeString("<name>")
		mw.writeEscape(g.Name)
		mw.writeString("</name>")
		mw.writeBytes(newLine)
		for _, o := range g.Options {
			mw.writeString("<input value=\"")
			mw.writeEscape(o)
			mw.writeString("\">")
			mw.writeBytes(newLine)
		}
	}
	mw.writeString("</form>")
}

func (mw *mdWriter) survey(n *types.SurveyNode) {
	mw.newBlock()
	mw.writeString("<form>")
	mw.writeBytes(newLine)
	for _, g := range n.Groups {
		mw.writeString("<name>")
		mw.writeEscape(g.Name)
		mw.writeString("</name>")
		mw.writeBytes(newLine)
		for _, o := range g.Options {
			mw.writeString("<input value=\"")
			mw.writeEscape(o)
			mw.writeString("\">")
			mw.writeBytes(newLine)
		}
	}
	mw.writeString("</form>")
}

func (mw *mdWriter) header(n *types.HeaderNode) {
	mw.newBlock()
	mw.writeString(strings.Repeat("#", n.Level+1))
	mw.writeString(" ")
	mw.write(n.Content.Nodes...)
	if !mw.lineStart {
		mw.writeBytes(newLine)
	}
}

func (mw *mdWriter) youtube(n *types.YouTubeNode) {
	if !mw.isWritingList {
		mw.newBlock()
	}
	mw.writeString(fmt.Sprintf(`<video id="%s"></video>`, n.VideoID))
}

func (mw *mdWriter) table(n *types.GridNode) {
	mw.writeBytes(newLine)
	maxcols := maxColsInTable(n)
	for rowIndex, row := range n.Rows {
		mw.writeString("|")
		for _, cell := range row {
			mw.isWritingTableCell = true
			mw.writeString(" ")
			for _, cn := range cell.Content.Nodes {
				cn.MutateBlock(false) // don't treat content as a new block
				mw.write(cn)
			}
			mw.writeString(" |")
		}
		if rowIndex == 0 && len(row) < maxcols {
			for i:= 0; i < maxcols - len(row); i++ {
				mw.writeString(" |")
			}
		}
		mw.writeBytes(newLine)

		// Write header bottom border
		if rowIndex == 0 {
			mw.writeString("|")
			for i := 0; i < maxcols; i++ {
				mw.writeString(" --- |")
			}
			mw.writeBytes(newLine)
		}

		mw.isWritingTableCell = false
	}
}

func maxColsInTable(n *types.GridNode) int {
	m := 0
	for _, row := range n.Rows {
		if len(row) > m {
			m = len(row)
		}
	}
	return m
}<|MERGE_RESOLUTION|>--- conflicted
+++ resolved
@@ -17,11 +17,7 @@
 import (
 	"bytes"
 	"fmt"
-<<<<<<< HEAD
-	htmlTemplate "html/template"
-=======
 	"html"
->>>>>>> 402a522e
 	"io"
 	"path"
 	"sort"
@@ -72,11 +68,7 @@
 }
 
 func (mw *mdWriter) writeEscape(s string) {
-<<<<<<< HEAD
-	s = htmlTemplate.HTMLEscapeString(s)
-=======
 	s = html.EscapeString(s)
->>>>>>> 402a522e
 	mw.writeString(ReplaceDoubleCurlyBracketsWithEntity(s))
 }
 
@@ -313,25 +305,6 @@
 	mw.writeString("</form>")
 }
 
-func (mw *mdWriter) survey(n *types.SurveyNode) {
-	mw.newBlock()
-	mw.writeString("<form>")
-	mw.writeBytes(newLine)
-	for _, g := range n.Groups {
-		mw.writeString("<name>")
-		mw.writeEscape(g.Name)
-		mw.writeString("</name>")
-		mw.writeBytes(newLine)
-		for _, o := range g.Options {
-			mw.writeString("<input value=\"")
-			mw.writeEscape(o)
-			mw.writeString("\">")
-			mw.writeBytes(newLine)
-		}
-	}
-	mw.writeString("</form>")
-}
-
 func (mw *mdWriter) header(n *types.HeaderNode) {
 	mw.newBlock()
 	mw.writeString(strings.Repeat("#", n.Level+1))
