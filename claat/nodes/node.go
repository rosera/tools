--- conflicted
+++ resolved
@@ -479,56 +479,6 @@
 	return true
 }
 
-<<<<<<< HEAD
-// NewYouTubeNode creates a new YouTube video node.
-func NewYouTubeNode(vid string) *YouTubeNode {
-	return &YouTubeNode{
-		node:    node{typ: NodeYouTube},
-		VideoID: vid,
-	}
-}
-
-// YouTubeNode is a YouTube video.
-type YouTubeNode struct {
-	node
-	VideoID string
-}
-
-// Empty returns true if yt's VideoID field is zero.
-func (yt *YouTubeNode) Empty() bool {
-	return yt.VideoID == ""
-=======
-// NewInfoboxNode creates a new infobox node with specified kind and optional content.
-func NewInfoboxNode(k InfoboxKind, n ...Node) *InfoboxNode {
-	return &InfoboxNode{
-		node:    node{typ: NodeInfobox},
-		Kind:    k,
-		Content: NewListNode(n...),
-	}
-}
-
-// InfoboxKind defines kind type for InfoboxNode.
-type InfoboxKind string
-
-// InfoboxNode variations.
-const (
-	InfoboxPositive InfoboxKind = "special"
-	InfoboxNegative InfoboxKind = "warning"
-)
-
-// InfoboxNode is any regular header, a checklist header, or an FAQ header.
-type InfoboxNode struct {
-	node
-	Kind    InfoboxKind
-	Content *ListNode
-}
-
-// Empty returns true if ib content is empty.
-func (ib *InfoboxNode) Empty() bool {
-	return ib.Content.Empty()
->>>>>>> bdc02d18
-}
-
 // iframe allowlist - set of domains allow to embed iframes in a codelab.
 var IframeAllowlist = []string{
 	"google.com",
