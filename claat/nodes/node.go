// Copyright 2016 Google Inc. All Rights Reserved.
//
// Licensed under the Apache License, Version 2.0 (the "License");
// you may not use this file except in compliance with the License.
// You may obtain a copy of the License at
//
//     http://www.apache.org/licenses/LICENSE-2.0
//
// Unless required by applicable law or agreed to in writing, software
// distributed under the License is distributed on an "AS IS" BASIS,
// WITHOUT WARRANTIES OR CONDITIONS OF ANY KIND, either express or implied.
// See the License for the specific language governing permissions and
// limitations under the License.

package nodes

import (
	"sort"
	"strings"
)

// NodeType is type for parsed codelab nodes tree.
type NodeType uint32

// Codelab node kinds.
const (
	NodeInvalid     NodeType = 1 << iota
	NodeList                 // A node which contains a list of other nodes
	NodeGrid                 // Table
	NodeText                 // Simple node with a string as the value
	NodeCode                 // Source code or console (terminal) output
	NodeInfobox              // An aside box for notes or warnings
	NodeSurvey               // Sets of grouped questions
	NodeURL                  // Represents elements such as <a href="...">
	NodeImage                // Image
	NodeButton               // Button
	NodeItemsList            // Set of NodeList items
	NodeItemsCheck           // Special kind of NodeItemsList, checklist
	NodeItemsFAQ             // Special kind of NodeItemsList, FAQ
	NodeHeader               // A header text node
	NodeHeaderCheck          // Special kind of header, checklist
	NodeHeaderFAQ            // Special kind of header, FAQ
	NodeYouTube              // YouTube video
	NodeIframe               // Embedded iframe
	NodeImport               // A node which holds content imported from another resource
)

// Node is an interface common to all node types.
type Node interface {
	// Type returns node type.
	Type() NodeType
	// MutateType changes node type where possible.
	// Only changes within this same category are allowed.
	// For instance, items list or header nodes can change their types
	// to another kind of items list or header.
	MutateType(NodeType)
	// Block returns a source reference of the node.
	Block() interface{}
	// MutateBlock updates source reference of the node.
	MutateBlock(interface{})
	// Empty returns true if the node has no content.
	Empty() bool
	// Env returns node environment
	Env() []string
	// MutateEnv replaces current node environment tags with env.
	MutateEnv(env []string)
}

// IsItemsList returns true if t is one of ItemsListNode types.
func IsItemsList(t NodeType) bool {
	return t&(NodeItemsList|NodeItemsCheck|NodeItemsFAQ) != 0
}

// IsHeader returns true if t is one of header types.
func IsHeader(t NodeType) bool {
	return t&(NodeHeader|NodeHeaderCheck|NodeHeaderFAQ) != 0
}

// IsInline returns true if t is an inline node type.
func IsInline(t NodeType) bool {
	return t&(NodeText|NodeURL|NodeImage|NodeButton) != 0
}

// EmptyNodes returns true if all of nodes are empty.
func EmptyNodes(nodes []Node) bool {
	for _, n := range nodes {
		if !n.Empty() {
			return false
		}
	}
	return true
}

type node struct {
	typ   NodeType
	block interface{}
	env   []string
}

func (b *node) Type() NodeType {
	return b.typ
}

func (b *node) MutateType(t NodeType) {
	if IsItemsList(b.typ) && IsItemsList(t) || IsHeader(b.typ) && IsHeader(t) {
		b.typ = t
	}
}

func (b *node) Block() interface{} {
	return b.block
}

func (b *node) MutateBlock(v interface{}) {
	b.block = v
}

func (b *node) Env() []string {
	return b.env
}

func (b *node) MutateEnv(e []string) {
	b.env = make([]string, len(e))
	copy(b.env, e)
	sort.Strings(b.env)
}

// NewListNode creates a new Node of type NodeList.
func NewListNode(nodes ...Node) *ListNode {
	n := &ListNode{node: node{typ: NodeList}}
	n.Append(nodes...)
	return n
}

// ListNode contains other nodes.
type ListNode struct {
	node
	Nodes []Node
}

// Empty returns true if all l.Nodes are empty.
func (l *ListNode) Empty() bool {
	return EmptyNodes(l.Nodes)
}

// Append appends nodes n to the end of l.Nodes slice.
func (l *ListNode) Append(n ...Node) {
	l.Nodes = append(l.Nodes, n...)
}

// Prepend prepends nodes n at the beginning of l.Nodes slice.
func (l *ListNode) Prepend(n ...Node) {
	l.Nodes = append(n, l.Nodes...)
}

// NewImportNode creates a new Node of type NodeImport,
// with initialized ImportNode.Content.
func NewImportNode(url string) *ImportNode {
	return &ImportNode{
		node:    node{typ: NodeImport},
		Content: NewListNode(),
		URL:     url,
	}
}

// ImportNode indicates a remote resource available at ImportNode.URL.
type ImportNode struct {
	node
	URL     string
	Content *ListNode
}

// Empty returns the result of in.Content.Empty method.
func (in *ImportNode) Empty() bool {
	return in.Content.Empty()
}

// MutateBlock mutates both in's block marker and that of in.Content.
func (in *ImportNode) MutateBlock(v interface{}) {
	in.node.MutateBlock(v)
	in.Content.MutateBlock(v)
}

// ImportNodes extracts everything except NodeImport nodes, recursively.
func ImportNodes(nodes []Node) []*ImportNode {
	var imps []*ImportNode
	for _, n := range nodes {
		switch n := n.(type) {
		case *ImportNode:
			imps = append(imps, n)
		case *ListNode:
			imps = append(imps, ImportNodes(n.Nodes)...)
		case *InfoboxNode:
			imps = append(imps, ImportNodes(n.Content.Nodes)...)
		case *GridNode:
			for _, r := range n.Rows {
				for _, c := range r {
					imps = append(imps, ImportNodes(c.Content.Nodes)...)
				}
			}
		}
	}
	return imps
}

// NewGridNode creates a new grid with optional content.
func NewGridNode(rows ...[]*GridCell) *GridNode {
	return &GridNode{
		node: node{typ: NodeGrid},
		Rows: rows,
	}
}

// GridNode is a 2d matrix.
type GridNode struct {
	node
	Rows [][]*GridCell
}

// GridCell is a cell of GridNode.
type GridCell struct {
	Colspan int
	Rowspan int
	Content *ListNode
}

// Empty returns true when every cell has empty content.
func (gn *GridNode) Empty() bool {
	for _, r := range gn.Rows {
		for _, c := range r {
			if !c.Content.Empty() {
				return false
			}
		}
	}
	return true
}

// NewItemsListNode creates a new ItemsListNode of type NodeItemsList,
// which defaults to an unordered list.
// Provide a positive start to make this a numbered list.
// NodeItemsCheck and NodeItemsFAQ are always unnumbered.
func NewItemsListNode(typ string, start int) *ItemsListNode {
	iln := ItemsListNode{
		node:     node{typ: NodeItemsList},
		ListType: typ,
		Start:    start,
	}
	iln.MutateBlock(true)
	return &iln
}

// ItemsListNode containts sets of ListNode.
// Non-zero ListType indicates an ordered list.
type ItemsListNode struct {
	node
	ListType string
	Start    int
	Items    []*ListNode
}

// Empty returns true if every item has empty content.
func (il *ItemsListNode) Empty() bool {
	for _, i := range il.Items {
		if !i.Empty() {
			return false
		}
	}
	return true
}

// NewItem creates a new ListNode and adds it to il.Items.
func (il *ItemsListNode) NewItem(nodes ...Node) *ListNode {
	n := NewListNode(nodes...)
	il.Items = append(il.Items, n)
	return n
}

// NewTextNode creates a new Node of type NodeText.
func NewTextNode(v string) *TextNode {
	return &TextNode{
		node:  node{typ: NodeText},
		Value: v,
	}
}

// TextNode is a simple node containing text as a string value.
type TextNode struct {
	node
	Bold   bool
	Italic bool
	Code   bool
	Value  string
}

// Empty returns true if tn.Value is zero, excluding space runes.
func (tn *TextNode) Empty() bool {
	return strings.TrimSpace(tn.Value) == ""
}

// NewCodeNode creates a new Node of type NodeCode.
// Use term argument to specify a terminal output.
func NewCodeNode(v string, term bool, lang string) *CodeNode {
	return &CodeNode{
		node:  node{typ: NodeCode},
		Value: v,
		Term:  term,
		Lang:  lang,
	}
}

// CodeNode is either a source code snippet or a terminal output.
type CodeNode struct {
	node
	Term  bool
	Lang  string
	Value string
}

// Empty returns true if cn.Value is zero, exluding space runes.
func (cn *CodeNode) Empty() bool {
	return strings.TrimSpace(cn.Value) == ""
}

// NewHeaderNode creates a new HeaderNode with optional content nodes n.
func NewHeaderNode(level int, n ...Node) *HeaderNode {
	return &HeaderNode{
		node:    node{typ: NodeHeader},
		Level:   level,
		Content: NewListNode(n...),
	}
}

// HeaderNode is any regular header, a checklist header, or an FAQ header.
type HeaderNode struct {
	node
	Level   int
	Content *ListNode
}

// Empty returns true if header content is empty.
func (hn *HeaderNode) Empty() bool {
	return hn.Content.Empty()
}

// NewURLNode creates a new Node of type NodeURL with optinal content n.
func NewURLNode(url string, n ...Node) *URLNode {
	return &URLNode{
		node:    node{typ: NodeURL},
		URL:     url,
		Target:  "_blank",
		Content: NewListNode(n...),
	}
}

// URLNode represents elements such as <a href="...">
type URLNode struct {
	node
	URL     string
	Name    string
	Target  string
	Content *ListNode
}

// Empty returns true if un content is empty.
func (un *URLNode) Empty() bool {
	return un.Content.Empty()
}

// NewImageNode creates a new ImageNode  with the give src.
func NewImageNode(src string) *ImageNode {
	return &ImageNode{
		node: node{typ: NodeImage},
		Src:  src,
	}
}

// ImageNode represents a single image.
type ImageNode struct {
	node
	Src   string
	Width float32
	Alt   string
	Title string
}

// Empty returns true if its Src is zero, excluding space runes.
func (in *ImageNode) Empty() bool {
	return strings.TrimSpace(in.Src) == ""
}

// ImageNodes extracts everything except NodeImage nodes, recursively.
func ImageNodes(nodes []Node) []*ImageNode {
	var imgs []*ImageNode
	for _, n := range nodes {
		switch n := n.(type) {
		case *ImageNode:
			imgs = append(imgs, n)
		case *ListNode:
			imgs = append(imgs, ImageNodes(n.Nodes)...)
		case *ItemsListNode:
			for _, i := range n.Items {
				imgs = append(imgs, ImageNodes(i.Nodes)...)
			}
		case *HeaderNode:
			imgs = append(imgs, ImageNodes(n.Content.Nodes)...)
		case *URLNode:
			imgs = append(imgs, ImageNodes(n.Content.Nodes)...)
		case *ButtonNode:
			imgs = append(imgs, ImageNodes(n.Content.Nodes)...)
		case *InfoboxNode:
			imgs = append(imgs, ImageNodes(n.Content.Nodes)...)
		case *GridNode:
			for _, r := range n.Rows {
				for _, c := range r {
					imgs = append(imgs, ImageNodes(c.Content.Nodes)...)
				}
			}
		}
	}
	return imgs
}

// NewButtonNode creates a new button with optional content nodes n.
func NewButtonNode(raised, colored, download bool, n ...Node) *ButtonNode {
	return &ButtonNode{
		node:     node{typ: NodeButton},
		Raised:   raised,
		Colored:  colored,
		Download: download,
		Content:  NewListNode(n...),
	}
}

// ButtonNode represents a button, e.g. "Download Zip".
type ButtonNode struct {
	node
	Raised   bool
	Colored  bool
	Download bool
	Content  *ListNode
}

// Empty returns true if its content is empty.
func (bn *ButtonNode) Empty() bool {
	return bn.Content.Empty()
}

<<<<<<< HEAD
// NewInfoboxNode creates a new infobox node with specified kind and optional content.
func NewInfoboxNode(k InfoboxKind, n ...Node) *InfoboxNode {
	return &InfoboxNode{
		node:    node{typ: NodeInfobox},
		Kind:    k,
		Content: NewListNode(n...),
	}
}

// InfoboxKind defines kind type for InfoboxNode.
type InfoboxKind string

// InfoboxNode variations.
const (
	InfoboxPositive InfoboxKind = "special"
	InfoboxNegative InfoboxKind = "warning"
)

// InfoboxNode is any regular header, a checklist header, or an FAQ header.
type InfoboxNode struct {
	node
	Kind    InfoboxKind
	Content *ListNode
}

// Empty returns true if ib content is empty.
func (ib *InfoboxNode) Empty() bool {
	return ib.Content.Empty()
}

// NewYouTubeNode creates a new YouTube video node.
func NewYouTubeNode(vid string) *YouTubeNode {
	return &YouTubeNode{
		node:    node{typ: NodeYouTube},
		VideoID: vid,
	}
}

// YouTubeNode is a YouTube video.
type YouTubeNode struct {
	node
	VideoID string
}

// Empty returns true if yt's VideoID field is zero.
func (yt *YouTubeNode) Empty() bool {
	return yt.VideoID == ""
=======
// NewSurveyNode creates a new survey node with optional questions.
// If survey is nil, a new empty map will be created.
func NewSurveyNode(id string, groups ...*SurveyGroup) *SurveyNode {
	return &SurveyNode{
		node:   node{typ: NodeSurvey},
		ID:     id,
		Groups: groups,
	}
}

// SurveyNode contains groups of questions. Each group name is the Survey key.
type SurveyNode struct {
	node
	ID     string
	Groups []*SurveyGroup
}

// SurveyGroup contains group name/question and possible answers.
type SurveyGroup struct {
	Name    string
	Options []string
}

// Empty returns true if each group has 0 options.
func (sn *SurveyNode) Empty() bool {
	for _, g := range sn.Groups {
		if len(g.Options) > 0 {
			return false
		}
	}
	return true
>>>>>>> 7fb5911c
}

// iframe allowlist - set of domains allow to embed iframes in a codelab.
var IframeAllowlist = []string{
	"google.com",
	"google.dev",
	"dartlang.org",
	"web.dev",
	"observablehq.com",
	"repl.it",
	"codepen.io",
	"glitch.com",
	"carto.com",
	"github.com",
}

// NewIframeNode creates a new embedded iframe.
func NewIframeNode(url string) *IframeNode {
	return &IframeNode{
		node: node{typ: NodeIframe},
		URL:  url,
	}
}

// IframeNode is an embeddes iframe.
type IframeNode struct {
	node
	URL string
}

// Empty returns true if iframe's URL field is empty.
func (iframe *IframeNode) Empty() bool {
	return iframe.URL == ""
}<|MERGE_RESOLUTION|>--- conflicted
+++ resolved
@@ -446,88 +446,7 @@
 	return bn.Content.Empty()
 }
 
-<<<<<<< HEAD
-// NewInfoboxNode creates a new infobox node with specified kind and optional content.
-func NewInfoboxNode(k InfoboxKind, n ...Node) *InfoboxNode {
-	return &InfoboxNode{
-		node:    node{typ: NodeInfobox},
-		Kind:    k,
-		Content: NewListNode(n...),
-	}
-}
-
-// InfoboxKind defines kind type for InfoboxNode.
-type InfoboxKind string
-
-// InfoboxNode variations.
-const (
-	InfoboxPositive InfoboxKind = "special"
-	InfoboxNegative InfoboxKind = "warning"
-)
-
-// InfoboxNode is any regular header, a checklist header, or an FAQ header.
-type InfoboxNode struct {
-	node
-	Kind    InfoboxKind
-	Content *ListNode
-}
-
-// Empty returns true if ib content is empty.
-func (ib *InfoboxNode) Empty() bool {
-	return ib.Content.Empty()
-}
-
-// NewYouTubeNode creates a new YouTube video node.
-func NewYouTubeNode(vid string) *YouTubeNode {
-	return &YouTubeNode{
-		node:    node{typ: NodeYouTube},
-		VideoID: vid,
-	}
-}
-
-// YouTubeNode is a YouTube video.
-type YouTubeNode struct {
-	node
-	VideoID string
-}
-
-// Empty returns true if yt's VideoID field is zero.
-func (yt *YouTubeNode) Empty() bool {
-	return yt.VideoID == ""
-=======
-// NewSurveyNode creates a new survey node with optional questions.
-// If survey is nil, a new empty map will be created.
-func NewSurveyNode(id string, groups ...*SurveyGroup) *SurveyNode {
-	return &SurveyNode{
-		node:   node{typ: NodeSurvey},
-		ID:     id,
-		Groups: groups,
-	}
-}
-
-// SurveyNode contains groups of questions. Each group name is the Survey key.
-type SurveyNode struct {
-	node
-	ID     string
-	Groups []*SurveyGroup
-}
-
-// SurveyGroup contains group name/question and possible answers.
-type SurveyGroup struct {
-	Name    string
-	Options []string
-}
-
-// Empty returns true if each group has 0 options.
-func (sn *SurveyNode) Empty() bool {
-	for _, g := range sn.Groups {
-		if len(g.Options) > 0 {
-			return false
-		}
-	}
-	return true
->>>>>>> 7fb5911c
-}
+
 
 // iframe allowlist - set of domains allow to embed iframes in a codelab.
 var IframeAllowlist = []string{
